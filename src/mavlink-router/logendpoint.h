/*
 * This file is part of the MAVLink Router project
 *
 * Copyright (C) 2017  Intel Corporation. All rights reserved.
 *
 * Licensed under the Apache License, Version 2.0 (the "License");
 * you may not use this file except in compliance with the License.
 * You may obtain a copy of the License at
 *
 *     http://www.apache.org/licenses/LICENSE-2.0
 *
 * Unless required by applicable law or agreed to in writing, software
 * distributed under the License is distributed on an "AS IS" BASIS,
 * WITHOUT WARRANTIES OR CONDITIONS OF ANY KIND, either express or implied.
 * See the License for the specific language governing permissions and
 * limitations under the License.
 */
#pragma once

#include <aio.h>
#include <assert.h>
#include <dirent.h>

#include "endpoint.h"
#include "timeout.h"

#define LOG_ENDPOINT_SYSTEM_ID 2


enum class LogMode {
    always = 0,         ///< Log from start until mavlink-router exits
    while_armed,        ///< Start logging when the vehicle is armed until it's disarmed

    disabled            ///< Do not try to start logging (only used internally)
};


class LogEndpoint : public Endpoint {
public:
<<<<<<< HEAD
    LogEndpoint(const char *name, const char *logs_dir, LogMode mode, bool heartbeat)
        : Endpoint{name, false}
        , _logs_dir{logs_dir}
        , _mode(mode)
    {
        assert(_logs_dir);
        _add_sys_comp_id(LOG_ENDPOINT_SYSTEM_ID << 8);

        if (heartbeat) {
            _start_heartbeat();
        }
    }
=======
    LogEndpoint(const char *name, const char *logs_dir, LogMode mode);
>>>>>>> 61ce1862

    virtual bool start();
    virtual void stop();

<<<<<<< HEAD
    bool has_active_stop_timeout() {return _logging_stop_timeout != nullptr;}

=======
>>>>>>> 61ce1862
    /**
     * Check existing log files and mark logs as read-only if needed.
     * This handles the case where the system (or mavlink-router) crashed or
     * lost power.
     */
    void mark_unfinished_logs();

protected:
    const char *_logs_dir;
    int _target_system_id = -1;
    int _file = -1;
    LogMode _mode;

    Timeout *_logging_start_timeout = nullptr;
<<<<<<< HEAD
    Timeout *_logging_stop_timeout = nullptr;
=======
    Timeout *_fsync_timeout = nullptr;
>>>>>>> 61ce1862
    Timeout *_alive_check_timeout = nullptr;
    uint32_t _timeout_write_total = 0;
    aiocb _fsync_cb = {};

    /* heartbeat components */
    uint8_t _system_status = MAV_STATE_STANDBY;
    virtual void _start_heartbeat();
    Timeout * _heartbeat_timer = nullptr;
    bool _broadcast_log_heartbeat();

    virtual const char *_get_logfile_extension() = 0;

    void _send_msg(const mavlink_message_t *msg, int target_sysid);
    void _remove_start_timeout();
    void _remove_stop_timeout();
    bool _start_alive_timeout();

    virtual bool _start_timeout() = 0;
    virtual bool _stop_timeout() = 0;
    virtual bool _alive_timeout();

    bool _fsync();

    void _handle_auto_start_stop(uint32_t msg_id, uint8_t source_system_id,
            uint8_t source_component_id, uint8_t *payload);

private:
    int _get_file(const char *extension);
    uint32_t _get_prefix(DIR *dir);
    DIR *_open_or_create_dir(const char *name);

    char _filename[64];
};<|MERGE_RESOLUTION|>--- conflicted
+++ resolved
@@ -37,31 +37,13 @@
 
 class LogEndpoint : public Endpoint {
 public:
-<<<<<<< HEAD
-    LogEndpoint(const char *name, const char *logs_dir, LogMode mode, bool heartbeat)
-        : Endpoint{name, false}
-        , _logs_dir{logs_dir}
-        , _mode(mode)
-    {
-        assert(_logs_dir);
-        _add_sys_comp_id(LOG_ENDPOINT_SYSTEM_ID << 8);
-
-        if (heartbeat) {
-            _start_heartbeat();
-        }
-    }
-=======
-    LogEndpoint(const char *name, const char *logs_dir, LogMode mode);
->>>>>>> 61ce1862
+    LogEndpoint(const char *name, const char *logs_dir, LogMode mode, bool heartbeat);
 
     virtual bool start();
     virtual void stop();
 
-<<<<<<< HEAD
-    bool has_active_stop_timeout() {return _logging_stop_timeout != nullptr;}
+    bool has_active_stop_timeout() { return _logging_stop_timeout != nullptr; }
 
-=======
->>>>>>> 61ce1862
     /**
      * Check existing log files and mark logs as read-only if needed.
      * This handles the case where the system (or mavlink-router) crashed or
@@ -76,11 +58,8 @@
     LogMode _mode;
 
     Timeout *_logging_start_timeout = nullptr;
-<<<<<<< HEAD
     Timeout *_logging_stop_timeout = nullptr;
-=======
     Timeout *_fsync_timeout = nullptr;
->>>>>>> 61ce1862
     Timeout *_alive_check_timeout = nullptr;
     uint32_t _timeout_write_total = 0;
     aiocb _fsync_cb = {};
