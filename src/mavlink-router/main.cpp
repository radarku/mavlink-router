/*
 * This file is part of the MAVLink Router project
 *
 * Copyright (C) 2016  Intel Corporation. All rights reserved.
 *
 * Licensed under the Apache License, Version 2.0 (the "License");
 * you may not use this file except in compliance with the License.
 * You may obtain a copy of the License at
 *
 *     http://www.apache.org/licenses/LICENSE-2.0
 *
 * Unless required by applicable law or agreed to in writing, software
 * distributed under the License is distributed on an "AS IS" BASIS,
 * WITHOUT WARRANTIES OR CONDITIONS OF ANY KIND, either express or implied.
 * See the License for the specific language governing permissions and
 * limitations under the License.
 */

#include <assert.h>
#include <dirent.h>
#include <getopt.h>
#include <limits.h>
#include <stddef.h>
#include <stdio.h>
#include <sys/stat.h>

#include <common/conf_file.h>
#include <common/dbg.h>
#include <common/log.h>
#include <common/util.h>
#include <src/common/log.h>
#include <src/common/util.h>

#include "comm.h"
#include "endpoint.h"
#include "mainloop.h"

#define MAVLINK_TCP_PORT 5760
#define DEFAULT_BAUDRATE 115200U
#define DEFAULT_CONFFILE "/etc/mavlink-router/main.conf"
#define DEFAULT_CONF_DIR "/etc/mavlink-router/config.d"
#define DEFAULT_RETRY_TCP_TIMEOUT 5

static struct options opt = {
<<<<<<< HEAD
        .endpoints = nullptr,
        .conf_file_name = nullptr,
        .conf_dir = nullptr,
        .tcp_port = ULONG_MAX,
        .report_msg_statistics = false,
        .logs_dir = nullptr,
        .log_mode = LogMode::always,
        .debug_log_level = (int)Log::Level::INFO,
        .mavlink_dialect = Auto,
        .heartbeat = false
=======
    .endpoints = nullptr,
    .conf_file_name = nullptr,
    .conf_dir = nullptr,
    .tcp_port = ULONG_MAX,
    .report_msg_statistics = false,
    .logs_dir = nullptr,
    .log_mode = LogMode::always,
    .debug_log_level = (int)Log::Level::INFO,
    .mavlink_dialect = Auto,
    .min_free_space = 0,
    .max_log_files = 0,
>>>>>>> 2e324b59
};

static const struct option long_options[] = {
    { "endpoints",              required_argument,  NULL,   'e' },
    { "conf-file",              required_argument,  NULL,   'c' },
    { "conf-dir" ,              required_argument,  NULL,   'd' },
    { "report_msg_statistics",  no_argument,        NULL,   'r' },
    { "tcp-port",               required_argument,  NULL,   't' },
    { "tcp-endpoint",           required_argument,  NULL,   'p' },
    { "log",                    required_argument,  NULL,   'l' },
    { "debug-log-level",        required_argument,  NULL,   'g' },
    { "heartbeat"      ,        no_argument,        NULL,   'b' },
    { "verbose",                no_argument,        NULL,   'v' },
    { "version",                no_argument,        NULL,   'V' },
    { }
};

static const char* short_options = "he:rt:c:d:l:p:g:bvV";

static void help(FILE *fp) {
    fprintf(fp,
            "%s [OPTIONS...] [<uart>|<udp_address>]\n\n"
            "  <uart>                       UART device (<device>[:<baudrate>]) that will be routed\n"
            "  <udp_address>                UDP address (<ip>:<port>) that will be routed\n"
            "  -e --endpoint <ip[:port]>    Add UDP endpoint to communicate port is optional\n"
            "                               and in case it's not given it starts in 14550 and\n"
            "                               continues increasing not to collide with previous\n"
            "                               ports\n"
            "  -p --tcp-endpoint <ip:port>  Add TCP endpoint client, which will connect to given\n"
            "                               address\n"
            "  -r --report_msg_statistics   Report message statistics\n"
            "  -t --tcp-port <port>         Port in which mavlink-router will listen for TCP\n"
            "                               connections. Pass 0 to disable TCP listening.\n"
            "                               Default port 5760\n"
            "  -c --conf-file <file>        .conf file with configurations for mavlink-router.\n"
            "  -d --conf-dir <dir>          Directory where to look for .conf files overriding\n"
            "                               default conf file.\n"
            "  -l --log <directory>         Enable Flight Stack logging\n"
            "  -g --debug-log-level <level> Set debug log level. Levels are\n"
            "                               <error|warning|info|debug>\n"
            "  -b --heartbeat               Broadcast log status as heartbeat when logging is enabled\n"
            "  -v --verbose                 Verbose. Same as --debug-log-level=debug\n"
            "  -V --version                 Show version\n"
            "  -h --help                    Print this message\n"
            , program_invocation_short_name);
}

static unsigned long find_next_endpoint_port(const char *ip)
{
    unsigned long port = 14550U;

    while (true) {
        struct endpoint_config *conf;

        for (conf = opt.endpoints; conf; conf = conf->next) {
            if (conf->type == Udp && streq(conf->address, ip) && conf->port == port) {
                port++;
                break;
            }
        }
        if (!conf)
            break;
    }

    return port;
}

static int split_on_colon(const char *str, char **base, unsigned long *number)
{
    char *colonstr;

    *base = strdup(str);
    colonstr = strchrnul(*base, ':');
    *number = ULONG_MAX;

    if (*colonstr != '\0') {
        *colonstr = '\0';
        if (safe_atoul(colonstr + 1, number) < 0) {
            free(*base);
            return -EINVAL;
        }
    }

    return 0;
}

static int log_level_from_str(const char *str)
{
    if (strcaseeq(str, "error"))
        return (int)Log::Level::ERROR;
    if (strcaseeq(str, "warning"))
        return (int)Log::Level::WARNING;
    if (strcaseeq(str, "info"))
        return (int)Log::Level::INFO;
    if (strcaseeq(str, "debug"))
        return (int)Log::Level::DEBUG;

    return -EINVAL;
}

static int add_tcp_endpoint_address(const char *name, size_t name_len, const char *ip,
                                    long unsigned port, int timeout)
{
    int ret;

    struct endpoint_config *conf
        = (struct endpoint_config *)calloc(1, sizeof(struct endpoint_config));
    assert_or_return(conf, -ENOMEM);
    conf->type = Tcp;
    conf->port = ULONG_MAX;

    if (!conf->name && name) {
        conf->name = strndup(name, name_len);
        if (!conf->name) {
            ret = -ENOMEM;
            goto fail;
        }
    }

    if (ip) {
        free(conf->address);
        conf->address = strdup(ip);
        if (!conf->address) {
            ret = -ENOMEM;
            goto fail;
        }
    }

    if (!conf->address) {
        ret = -EINVAL;
        goto fail;
    }

    if (port != ULONG_MAX) {
        conf->port = port;
    }

    if (conf->port == ULONG_MAX) {
        ret = -EINVAL;
        goto fail;
    }

    conf->retry_timeout = timeout;

    conf->next = opt.endpoints;
    opt.endpoints = conf;

    return 0;

fail:
    free(conf->address);
    free(conf->name);
    free(conf);

    return ret;
}

static int add_endpoint_address(const char *name, size_t name_len, const char *ip,
                                long unsigned port, bool eavesdropping, const char *filter)
{
    int ret;

    struct endpoint_config *conf
        = (struct endpoint_config *)calloc(1, sizeof(struct endpoint_config));
    assert_or_return(conf, -ENOMEM);
    assert_or_return(ip != nullptr, -EINVAL);
    conf->type = Udp;
    conf->port = ULONG_MAX;

    if (name) {
        conf->name = strndup(name, name_len);
        if (!conf->name) {
            ret = -ENOMEM;
            goto fail;
        }
    }

    conf->address = strdup(ip);
    if (!conf->address) {
        ret = -ENOMEM;
        goto fail;
    }
    
    if (filter) {
        conf->filter = strdup(filter);
        if (!conf->filter) {
            ret = -ENOMEM;
            goto fail;
        }
    }

    if (port != ULONG_MAX) {
        conf->port = port;
    }

    if (conf->port == ULONG_MAX) {
        conf->port = find_next_endpoint_port(conf->address);
    }

    conf->eavesdropping = eavesdropping;

    conf->next = opt.endpoints;
    opt.endpoints = conf;

    return 0;

fail:
    free(conf->address);
    free(conf->name);
    free(conf);

    return ret;
}

static std::vector<unsigned long> *strlist_to_ul(const char *list,
                                                 const char *listname,
                                                 const char *delim,
                                                 unsigned long default_value)
{
    char *s, *tmp_str;
    std::unique_ptr<std::vector<unsigned long>> v{new std::vector<unsigned long>()};

    if (!list || list[0] == '\0') {
        v->push_back(default_value);
        return v.release();
    }

    tmp_str = strdup(list);
    if (!tmp_str) {
        return nullptr;
    }

    s = strtok(tmp_str, delim);
    while (s) {
        unsigned long l;
        if (safe_atoul(s, &l) < 0) {
            log_error("Invalid %s %s", listname, s);
            goto error;
        }
        v->push_back(l);
        s = strtok(NULL, delim);
    }

    free(tmp_str);

    if (!v->size()) {
        log_error("No valid %s on %s", listname, list);
        return nullptr;
    }

    return v.release();

error:
    free(tmp_str);
    return nullptr;
}

static int add_uart_endpoint(const char *name, size_t name_len, const char *uart_device,
                             const char *bauds, bool flowcontrol)
{
    int ret;

    struct endpoint_config *conf
        = (struct endpoint_config *)calloc(1, sizeof(struct endpoint_config));
    assert_or_return(conf, -ENOMEM);
    conf->type = Uart;

    if (name) {
        conf->name = strndup(name, name_len);
        if (!conf->name) {
            ret = -ENOMEM;
            goto fail;
        }
    }

    conf->device = strdup(uart_device);
    if (!conf->device) {
        ret = -ENOMEM;
        goto fail;
    }

    conf->bauds = strlist_to_ul(bauds, "baud", ",", DEFAULT_BAUDRATE);
    if (!conf->bauds) {
        ret = -EINVAL;
        goto fail;
    }

    conf->flowcontrol = flowcontrol;

    conf->next = opt.endpoints;
    opt.endpoints = conf;

    return 0;

fail:
    free(conf->device);
    free(conf->name);
    free(conf);

    return ret;
}

static bool pre_parse_argv(int argc, char *argv[])
{
    // This function parses only conf-file and conf-dir from
    // command line, so we can read the conf files.
    // parse_argv will then parse all other options, overriding
    // config files definitions

    int c;

    while ((c = getopt_long(argc, argv, short_options, long_options, NULL)) >= 0) {
        switch (c) {
        case 'c': {
            opt.conf_file_name = optarg;
            break;
        }
        case 'd': {
            opt.conf_dir = optarg;
            break;
        }
        case 'V':
            puts(PACKAGE " version " VERSION);
            return false;
        }
    }

    // Reset getopt*
    optind = 1;

    return true;
}

static int parse_argv(int argc, char *argv[])
{
    int c;
    struct stat st;

    assert(argc >= 0);
    assert(argv);

    while ((c = getopt_long(argc, argv, short_options, long_options, NULL)) >= 0) {
        switch (c) {
        case 'h':
            help(stdout);
            return 0;
        case 'e': {
            char *ip;
            unsigned long port;

            if (split_on_colon(optarg, &ip, &port) < 0) {
                log_error("Invalid port in argument: %s", optarg);
                help(stderr);
                return -EINVAL;
            }

            add_endpoint_address(NULL, 0, ip, port, false, NULL);
            free(ip);
            break;
        }
        case 'r': {
            opt.report_msg_statistics = true;
            break;
        }
        case 't': {
            if (safe_atoul(optarg, &opt.tcp_port) < 0) {
                log_error("Invalid argument for tcp-port = %s", optarg);
                help(stderr);
                return -EINVAL;
            }
            break;
        }
        case 'l': {
            opt.logs_dir = strdup(optarg);
            break;
        }
        case 'g': {
            int lvl = log_level_from_str(optarg);
            if (lvl == -EINVAL) {
                log_error("Invalid argument for debug-log-level = %s", optarg);
                help(stderr);
                return -EINVAL;
            }
            opt.debug_log_level = lvl;
            break;
        }
        case 'b': {
            opt.heartbeat = true;
            break;
        }
        case 'v': {
            opt.debug_log_level = (int)Log::Level::DEBUG;
            break;
        }
        case 'p': {
            char *ip;
            unsigned long port;

            if (split_on_colon(optarg, &ip, &port) < 0) {
                log_error("Invalid port in argument: %s", optarg);
                help(stderr);
                return -EINVAL;
            }
            if (port == ULONG_MAX) {
                log_error("Missing port in argument: %s", optarg);
                free(ip);
                help(stderr);
                return -EINVAL;
            }

            add_tcp_endpoint_address(NULL, 0, ip, port, DEFAULT_RETRY_TCP_TIMEOUT);
            free(ip);
            break;
        }
        case 'c':
        case 'd':
        case 'V':
            break; // These options were parsed on pre_parse_argv
        case '?':
        default:
            help(stderr);
            return -EINVAL;
        }
    }

    /* positional arguments */
    while (optind < argc) {
        // UDP and UART master endpoints are of the form:
        // UDP: <ip>:<port> UART: <device>[:<baudrate>]
        char *base;
        unsigned long number;

        if (split_on_colon(argv[optind], &base, &number) < 0) {
            log_error("Invalid argument %s", argv[optind]);
            help(stderr);
            return -EINVAL;
        }

        if (stat(base, &st) == -1 || !S_ISCHR(st.st_mode)) {
            if (number == ULONG_MAX) {
                log_error("Invalid argument for UDP port = %s", argv[optind]);
                help(stderr);
                free(base);
                return -EINVAL;
            }

            add_endpoint_address(NULL, 0, base, number, true, NULL);
        } else {
            const char *bauds = number != ULONG_MAX ? base + strlen(base) + 1 : NULL;
            int ret = add_uart_endpoint(NULL, 0, base, bauds, false);
            if (ret < 0) {
                free(base);
                return ret;
            }
        }
        free(base);
        optind++;
    }

    return 2;
}

static const char *get_conf_file_name()
{
    char *s;

    if (opt.conf_file_name)
        return opt.conf_file_name;

    s = getenv("MAVLINK_ROUTERD_CONF_FILE");
    if (s)
        return s;

    return DEFAULT_CONFFILE;
}

static const char *get_conf_dir()
{
    char *s;

    if (opt.conf_dir)
        return opt.conf_dir;

    s = getenv("MAVLINK_ROUTERD_CONF_DIR");
    if (s)
        return s;

    return DEFAULT_CONF_DIR;
}

static int parse_mavlink_dialect(const char *val, size_t val_len, void *storage, size_t storage_len)
{
    assert(val);
    assert(storage);
    assert(val_len);

    enum mavlink_dialect *dialect = (enum mavlink_dialect *)storage;

    if (storage_len < sizeof(options::mavlink_dialect))
        return -ENOBUFS;
    if (val_len > INT_MAX)
        return -EINVAL;

    if (memcaseeq(val, val_len, "auto", sizeof("auto") - 1)) {
        *dialect = Auto;
    } else if (memcaseeq(val, val_len, "common", sizeof("common") - 1)) {
        *dialect = Common;
    } else if (memcaseeq(val, val_len, "ardupilotmega", sizeof("ardupilotmega") - 1)) {
        *dialect = Ardupilotmega;
    } else {
        log_error("Invalid argument for MavlinkDialect = %.*s", (int)val_len, val);
        return -EINVAL;
    }

    return 0;
}

#define MAX_LOG_LEVEL_SIZE 10
static int parse_log_level(const char *val, size_t val_len, void *storage, size_t storage_len)
{
    assert(val);
    assert(storage);
    assert(val_len);

    if (storage_len < sizeof(options::debug_log_level))
        return -ENOBUFS;
    if (val_len > MAX_LOG_LEVEL_SIZE)
        return -EINVAL;

    const char *log_level = strndupa(val, val_len);
    int lvl = log_level_from_str(log_level);
    if (lvl == -EINVAL) {
        log_error("Invalid argument for DebugLogLevel = %s", log_level);
        return -EINVAL;
    }
    *((int *)storage) = lvl;

    return 0;
}
#undef MAX_LOG_LEVEL_SIZE

#define MAX_LOG_MODE_SIZE 20
static int parse_log_mode(const char *val, size_t val_len, void *storage, size_t storage_len)
{
    assert(val);
    assert(storage);
    assert(val_len);

    if (storage_len < sizeof(options::log_mode))
        return -ENOBUFS;
    if (val_len > MAX_LOG_MODE_SIZE)
        return -EINVAL;

    const char *log_mode_str = strndupa(val, val_len);
    LogMode log_mode;
    if (strcaseeq(log_mode_str, "always"))
        log_mode = LogMode::always;
    else if (strcaseeq(log_mode_str, "while-armed"))
        log_mode = LogMode::while_armed;
    else {
        log_error("Invalid argument for LogMode = %s", log_mode_str);
        return -EINVAL;
    }
    *((LogMode *)storage) = log_mode;

    return 0;
}
#undef MAX_LOG_MODE_SIZE


static int parse_mode(const char *val, size_t val_len, void *storage, size_t storage_len)
{
    assert(val);
    assert(storage);
    assert(val_len);

    if (storage_len < sizeof(bool))
        return -ENOBUFS;
    if (val_len > INT_MAX)
        return -EINVAL;

    bool *eavesdropping = (bool *)storage;
    if (memcaseeq(val, val_len, "normal", sizeof("normal") - 1)) {
        *eavesdropping = false;
    } else if (memcaseeq(val, val_len, "eavesdropping", sizeof("eavesdropping") - 1)) {
        *eavesdropping = true;
    } else {
        log_error("Unknown 'mode' key: %.*s", (int)val_len, val);
        return -EINVAL;
    }

    return 0;
}

static int parse_confs(ConfFile &conf)
{
    int ret;
    size_t offset;
    struct ConfFile::section_iter iter;
    const char *pattern;

    static const ConfFile::OptionsTable option_table[] = {
        {"TcpServerPort", false, ConfFile::parse_ul, OPTIONS_TABLE_STRUCT_FIELD(options, tcp_port)},
        {"ReportStats", false, ConfFile::parse_bool,
         OPTIONS_TABLE_STRUCT_FIELD(options, report_msg_statistics)},
        {"MavlinkDialect", false, parse_mavlink_dialect,
         OPTIONS_TABLE_STRUCT_FIELD(options, mavlink_dialect)},
        {"Log", false, ConfFile::parse_str_dup, OPTIONS_TABLE_STRUCT_FIELD(options, logs_dir)},
        {"LogMode", false, parse_log_mode, OPTIONS_TABLE_STRUCT_FIELD(options, log_mode)},
        {"DebugLogLevel", false, parse_log_level,
         OPTIONS_TABLE_STRUCT_FIELD(options, debug_log_level)},
        {"MinFreeSpace", false, ConfFile::parse_ul,
         OPTIONS_TABLE_STRUCT_FIELD(options, min_free_space)},
        {"MaxLogFiles", false, ConfFile::parse_ul,
         OPTIONS_TABLE_STRUCT_FIELD(options, max_log_files)},
    };

    struct option_uart {
        char *device;
        char *bauds;
        bool flowcontrol;
    };
    static const ConfFile::OptionsTable option_table_uart[] = {
        {"baud",        false,  ConfFile::parse_str_dup,    OPTIONS_TABLE_STRUCT_FIELD(option_uart, bauds)},
        {"device",      true,   ConfFile::parse_str_dup,    OPTIONS_TABLE_STRUCT_FIELD(option_uart, device)},
        {"FlowControl", false,  ConfFile::parse_bool,       OPTIONS_TABLE_STRUCT_FIELD(option_uart, flowcontrol)},
    };

    struct option_udp {
        char *addr;
        bool eavesdropping;
        unsigned long port;
        char *filter;
    };
    static const ConfFile::OptionsTable option_table_udp[] = {
        {"address", true,   ConfFile::parse_str_dup,    OPTIONS_TABLE_STRUCT_FIELD(option_udp, addr)},
        {"mode",    true,   parse_mode,                 OPTIONS_TABLE_STRUCT_FIELD(option_udp, eavesdropping)},
        {"port",    false,  ConfFile::parse_ul,         OPTIONS_TABLE_STRUCT_FIELD(option_udp, port)},
        {"filter",  false,  ConfFile::parse_str_dup,    OPTIONS_TABLE_STRUCT_FIELD(option_udp, filter)},
    };

    struct option_tcp {
        char *addr;
        unsigned long port;
        int timeout;
    };
    static const ConfFile::OptionsTable option_table_tcp[] = {
        {"address",         true,   ConfFile::parse_str_dup,    OPTIONS_TABLE_STRUCT_FIELD(option_tcp, addr)},
        {"port",            true,   ConfFile::parse_ul,         OPTIONS_TABLE_STRUCT_FIELD(option_tcp, port)},
        {"RetryTimeout",    false,  ConfFile::parse_i,          OPTIONS_TABLE_STRUCT_FIELD(option_tcp, timeout)},
    };

    ret = conf.extract_options("General", option_table, ARRAY_SIZE(option_table), &opt);
    if (ret < 0)
        return ret;

    iter = {};
    pattern = "uartendpoint *";
    offset = strlen(pattern) - 1;
    while (conf.get_sections(pattern, &iter) == 0) {
        struct option_uart opt_uart = {nullptr, nullptr};
        ret = conf.extract_options(&iter, option_table_uart, ARRAY_SIZE(option_table_uart),
                                   &opt_uart);
        if (ret == 0)
            ret = add_uart_endpoint(iter.name + offset, iter.name_len - offset, opt_uart.device,
                                    opt_uart.bauds, opt_uart.flowcontrol);
        free(opt_uart.device);
        free(opt_uart.bauds);
        if (ret < 0)
            return ret;
    }

    iter = {};
    pattern = "udpendpoint *";
    offset = strlen(pattern) - 1;
    while (conf.get_sections(pattern, &iter) == 0) {
        struct option_udp opt_udp = {nullptr, false, ULONG_MAX};
        ret = conf.extract_options(&iter, option_table_udp, ARRAY_SIZE(option_table_udp), &opt_udp);
        if (ret == 0) {
            if (opt_udp.eavesdropping && opt_udp.port == ULONG_MAX) {
                log_error("Expected 'port' key for section %.*s", (int)iter.name_len, iter.name);
                ret = -EINVAL;
            } else {
                ret = add_endpoint_address(iter.name + offset, iter.name_len - offset, opt_udp.addr,
                                           opt_udp.port, opt_udp.eavesdropping, opt_udp.filter);
            }
        }

        free(opt_udp.addr);
        if (ret < 0)
            return ret;
    }

    iter = {};
    pattern = "tcpendpoint *";
    offset = strlen(pattern) - 1;
    while (conf.get_sections(pattern, &iter) == 0) {
        struct option_tcp opt_tcp = {nullptr, ULONG_MAX, DEFAULT_RETRY_TCP_TIMEOUT};
        ret = conf.extract_options(&iter, option_table_tcp, ARRAY_SIZE(option_table_tcp), &opt_tcp);

        if (ret == 0) {
            ret = add_tcp_endpoint_address(iter.name + offset, iter.name_len - offset, opt_tcp.addr,
                                           opt_tcp.port, opt_tcp.timeout);
        }
        free(opt_tcp.addr);
        if (ret < 0)
            return ret;
    }

    return 0;
}

static int cmpstr(const void *s1, const void *s2)
{
    return strcmp(*(const char **)s1, *(const char **)s2);
}

static int parse_conf_files()
{
    DIR *dir;
    struct dirent *ent;
    const char *filename, *dirname;
    int ret = 0;
    char *files[128] = {};
    int i = 0, j = 0;
    ConfFile conf;

    // First, open default conf file
    filename = get_conf_file_name();
    ret = conf.parse(filename);

    // If there's no default conf file, everything is good
    if (ret < 0 && ret != -ENOENT) {
        return ret;
    }

    dirname = get_conf_dir();
    // Then, parse all files on configuration directory
    dir = opendir(dirname);
    if (!dir)
        return parse_confs(conf);

    while ((ent = readdir(dir))) {
        char path[PATH_MAX];
        struct stat st;

        ret = snprintf(path, sizeof(path), "%s/%s", dirname, ent->d_name);
        if (ret >= (int)sizeof(path)) {
            log_error("Couldn't open directory %s", dirname);
            ret = -EINVAL;
            goto fail;
        }
        if (stat(path, &st) < 0 || !S_ISREG(st.st_mode)) {
            continue;
        }
        files[i] = strdup(path);
        if (!files[i]) {
            ret = -ENOMEM;
            goto fail;
        }
        i++;

        if ((size_t)i > sizeof(files) / sizeof(*files)) {
            log_warning("Too many files on %s. Not all of them will be considered", dirname);
            break;
        }
    }

    qsort(files, (size_t)i, sizeof(char *), cmpstr);

    for (j = 0; j < i; j++) {
        ret = conf.parse(files[j]);
        if (ret < 0)
            goto fail;
        free(files[j]);
    }

    closedir(dir);

    return parse_confs(conf);
fail:
    while (j < i) {
        free(files[j++]);
    }

    closedir(dir);

    return ret;
}

int main(int argc, char *argv[])
{
    Mainloop &mainloop = Mainloop::init();

    Log::open();

    if (!pre_parse_argv(argc, argv)) {
        Log::close();
        return 0;
    }

    if (parse_conf_files() < 0)
        goto close_log;

    if (parse_argv(argc, argv) != 2)
        goto close_log;

    Log::set_max_level((Log::Level) opt.debug_log_level);

    dbg("Cmd line and options parsed");

    if (mainloop.open() < 0)
        goto close_log;

    if (opt.tcp_port == ULONG_MAX)
        opt.tcp_port = MAVLINK_TCP_PORT;

    if (!mainloop.add_endpoints(mainloop, &opt))
        goto endpoint_error;

    mainloop.loop();

    mainloop.free_endpoints(&opt);

    free(opt.logs_dir);

    Log::close();

    return 0;

endpoint_error:
    mainloop.free_endpoints(&opt);
    free(opt.logs_dir);

close_log:
    Log::close();
    return EXIT_FAILURE;
}<|MERGE_RESOLUTION|>--- conflicted
+++ resolved
@@ -42,18 +42,6 @@
 #define DEFAULT_RETRY_TCP_TIMEOUT 5
 
 static struct options opt = {
-<<<<<<< HEAD
-        .endpoints = nullptr,
-        .conf_file_name = nullptr,
-        .conf_dir = nullptr,
-        .tcp_port = ULONG_MAX,
-        .report_msg_statistics = false,
-        .logs_dir = nullptr,
-        .log_mode = LogMode::always,
-        .debug_log_level = (int)Log::Level::INFO,
-        .mavlink_dialect = Auto,
-        .heartbeat = false
-=======
     .endpoints = nullptr,
     .conf_file_name = nullptr,
     .conf_dir = nullptr,
@@ -65,7 +53,7 @@
     .mavlink_dialect = Auto,
     .min_free_space = 0,
     .max_log_files = 0,
->>>>>>> 2e324b59
+    .heartbeat = false
 };
 
 static const struct option long_options[] = {
