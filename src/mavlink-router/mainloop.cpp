--- conflicted
+++ resolved
@@ -34,14 +34,10 @@
 
 #include "autolog.h"
 
-<<<<<<< HEAD
 #define TIMEOUT_LOG_SHUTDOWN_US     5000000ULL // number of microseconds we wait until we give up trying to stop log streaming
                                         // after a shutdown of mavlink router was requested
 
-static volatile bool should_exit = false;
-=======
 static std::atomic<bool> should_exit {false};
->>>>>>> 5bfd57d0
 
 Mainloop Mainloop::_instance{};
 bool Mainloop::_initialized = false;
@@ -73,14 +69,12 @@
     return _instance;
 }
 
-<<<<<<< HEAD
 static const char* pipe_path = "/tmp/mavlink_router_pipe";
-=======
+
 void Mainloop::request_exit()
 {
     should_exit.store(true, std::memory_order_relaxed);
 }
->>>>>>> 5bfd57d0
 
 int Mainloop::open()
 {
@@ -301,15 +295,11 @@
     add_timeout(LOG_AGGREGATE_INTERVAL_SEC * MSEC_PER_SEC,
                 std::bind(&Mainloop::_log_aggregate_timeout, this, std::placeholders::_1), this);
 
-<<<<<<< HEAD
     usec_t timestamp_stop_requested = 0;
 
-    bool run_loop= true;
+    bool run_loop = true;
 
     while (run_loop) {
-=======
-    while (!should_exit.load(std::memory_order_relaxed)) {
->>>>>>> 5bfd57d0
         int i;
 
         r = epoll_wait(epollfd, events, max_events, -1);
@@ -349,7 +339,7 @@
 
             // we should exit the router, make sure to stop the logendpoint properly (e.g. wait for ACK)
             // we will try for max TIMEOUT_LOG_SHUTDOWN_US to shut down the log stream before we give up and exit anyways
-            if (should_exit) {
+            if (should_exit.load(std::memory_order_relaxed)) {
                 if (!_log_endpoint) {
                     // no log streaming active, exit
                     run_loop = false;
