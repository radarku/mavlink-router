--- conflicted
+++ resolved
@@ -191,12 +191,7 @@
         mavlink_msg_logging_ack_encode(LOG_ENDPOINT_SYSTEM_ID, MAV_COMP_ID_ALL, &msg, &ack);
         _send_msg(&msg, _target_system_id);
         /* message will be handled by MAVLINK_MSG_ID_LOGGING_DATA case */
-<<<<<<< HEAD
-        /* fall through */
-=======
->>>>>>> 2d095f31
-    }
-        /* fall through */
+    }
     case MAVLINK_MSG_ID_LOGGING_DATA: {
         if (trimmed_zeros) {
             mavlink_logging_data_t ulog_data;
